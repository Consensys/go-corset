--- conflicted
+++ resolved
@@ -2,17 +2,14 @@
 
 go 1.22.1
 
-<<<<<<< HEAD
-require github.com/spf13/cobra v1.8.0
-
 require (
-	github.com/inconshreveable/mousetrap v1.1.0 // indirect
-	github.com/spf13/pflag v1.0.5 // indirect
-=======
-require github.com/consensys/gnark-crypto v0.12.1
+	github.com/consensys/gnark-crypto v0.12.1
+	github.com/spf13/cobra v1.8.0
+)
 
 require (
 	github.com/bits-and-blooms/bitset v1.7.0 // indirect
+	github.com/inconshreveable/mousetrap v1.1.0 // indirect
+	github.com/spf13/pflag v1.0.5 // indirect
 	golang.org/x/sys v0.9.0 // indirect
->>>>>>> 225602e5
 )