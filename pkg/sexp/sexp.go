--- conflicted
+++ resolved
@@ -15,7 +15,6 @@
 // List
 // ===================================================================
 
-<<<<<<< HEAD
 // List represents a list of zero or more S-Expressions.
 type List struct {
 	Elements []SExp
@@ -30,17 +29,9 @@
 // IsSymbol that a List is not a Symbol.
 func (l *List) IsSymbol() bool { return false }
 
-=======
-// Represents a list of zero or more S-Expressions.
-type List struct { Elements []SExp }
-// A list is a list
-func (*List) IsList() bool { return true }
-// A list is not a symbol
-func (*List) IsSymbol() bool { return false }
-// Get the number of elements in this list
+// Len gets the number of elements in this list.
 func (l *List) Len() int { return len(l.Elements) }
-//
->>>>>>> 225602e5
+
 func (l *List) String() string {
 	var s = "("
 
@@ -57,12 +48,13 @@
 	return s
 }
 
-/// Matches a list which starts with at least n symbols, of which the
-/// first m match the given strings.
+// MatchSymbols matches a list which starts with at least n symbols, of which the
+// first m match the given strings.
 func (l *List) MatchSymbols(n int, symbols ...string) bool {
 	if len(l.Elements) < n || len(symbols) > n {
 		return false
 	}
+
 	for i := 0; i < len(symbols); i++ {
 		switch ith := l.Elements[i].(type) {
 		case *Symbol:
@@ -73,6 +65,7 @@
 			return false
 		}
 	}
+
 	return true
 }
 
