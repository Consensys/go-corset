--- conflicted
+++ resolved
@@ -5,16 +5,8 @@
 	"unicode"
 )
 
-<<<<<<< HEAD
 // Parse .
 func Parse(s string) (SExp, error) {
-=======
-// ===================================================================
-// Public
-// ===================================================================
-
-func Parse(s string) (SExp,error) {
->>>>>>> 225602e5
 	p := &Parser{s}
 	// Parse the input
 	sExp, err := p.Parse()
@@ -26,21 +18,16 @@
 	return sExp, err
 }
 
-<<<<<<< HEAD
 // Parser represents parsing functionality with a string as an input.
 type Parser struct {
 	text string
 }
-=======
-// ===================================================================
-// Private
-// ===================================================================
 
-type Parser struct { text string }
->>>>>>> 225602e5
-
-func NewParser(text string) Parser {
-	return Parser{text}
+// NewParser constructs a new instance of Parser
+func NewParser(text string) *Parser {
+	return &Parser{
+		text: text,
+	}
 }
 
 // Parse a given string into an S-Expression, or produce an error.
@@ -48,11 +35,7 @@
 	token := p.Next()
 
 	if token == "" {
-<<<<<<< HEAD
-		return nil, errors.New("unexpected end-of-string")
-=======
-		return nil,nil
->>>>>>> 225602e5
+		return nil, nil
 	} else if token == ")" {
 		return nil, errors.New("unexpected end-of-list")
 	} else if token == "(" {
