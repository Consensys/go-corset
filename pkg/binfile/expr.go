package binfile

import (
	"fmt"
	"math/big"
	"github.com/consensys/go-corset/pkg/hir"
	"github.com/consensys/gnark-crypto/ecc/bls12-377/fr"
)

<<<<<<< HEAD
// JsonTypedExpr corresponds to an optionally typed expression.
=======
type Handle struct {
	H string  `json:"h"`
	ID int  `json:"id"`
}

// Corresponds to an optionally typed expression.
>>>>>>> ef4168e1
type JsonTypedExpr struct {
	Expr JsonExpr `json:"_e"`
}

// JsonExpr is an enumeration of expression forms.  Exactly one of these fields
// must be non-nil.
type JsonExpr struct {
	Funcall *JsonExprFuncall
	Const   *JsonExprConst
	Column  *JsonExprColumn
	List []JsonTypedExpr
}

// JsonExprFuncall corresponds to an (intrinsic) function call with zero or more
// arguments.
type JsonExprFuncall struct {
	Func string          `json:"func"`
	Args []JsonTypedExpr `json:"args"`
}

// JsonExprConst corresponds to an (unbound) integer constant in the expression
// tree.
type JsonExprConst struct {
	BigInt []any
}

<<<<<<< HEAD
// JsonExprColumn .
type JsonExprColumn = any // for now
=======
type JsonExprColumn struct {
	Handle Handle `json:"handle"`
	Shift int `json:"shift"`
	MustProve bool `json:"must_prove"`
}
>>>>>>> ef4168e1

// =============================================================================
// Translation
// =============================================================================

// ToMir converts a typed expression extracted from a JSON file into an
// expression in the Mid-Level Intermediate Representation.  This
// should not generate an error provided the original JSON was
// well-formed.
<<<<<<< HEAD
func (e *JsonTypedExpr) ToMir() mir.Expr {
	if e.Expr.Funcall != nil {
		return e.Expr.Funcall.ToMir()
	} else if e.Expr.Const != nil {
		return e.Expr.Const.ToMir()
	}

	panic("Unknown JSON expression form encountered")
=======
func (e JsonTypedExpr) ToHir() hir.Expr {
	if e.Expr.Column != nil {
		return e.Expr.Column.ToHir()
	} else if e.Expr.Const != nil {
		return e.Expr.Const.ToHir()
	} else if e.Expr.Funcall != nil {
		return e.Expr.Funcall.ToHir()
	} else if e.Expr.List != nil {
		// Parse the arguments
		return ListToHir(e.Expr.List)
	} else {
		panic("Unknown JSON expression encountered")
	}
}

// Convert a big integer represented as a sequence of unsigned 32bit
// words into HIR constant expression.
func (e *JsonExprConst) ToHir() hir.Expr {
	sign := int(e.BigInt[0].(float64))
	words := e.BigInt[1].([]any)
	// Begin
	val := big.NewInt(0)
	base := big.NewInt(1)
	// Construct 2^32 = 4294967296
	var two_32, n = big.NewInt(2), big.NewInt(32)
	two_32.Exp(two_32, n, nil)
	// Iterate the words
	for _,w := range words {
		word := big.NewInt(int64(w.(float64)))
		word = word.Mul(word,base)
		val = val.Add(val,word)
		base = base.Mul(base,two_32)
	}
	// Apply Sign
	if sign == 1 || sign == 0 {
		// do nothing
	} else if sign == -1 {
		val = val.Neg(val)
	} else { panic(fmt.Sprintf("Unknown BigInt sign: %d",sign)) }
	// Construct Field Value
	num := new(fr.Element)
	num.SetBigInt(val)
	// Done!
	return &hir.Constant{Val: num}
}

func (e *JsonExprColumn) ToHir() hir.Expr {
	return &hir.ColumnAccess{Column: e.Handle.H, Shift: e.Shift}
>>>>>>> ef4168e1
}

func (e *JsonExprFuncall) ToHir() hir.Expr {
	// Parse the arguments
	args := make([]hir.Expr,len(e.Args))
	for i := 0; i <len(e.Args); i++ {
		args[i] = e.Args[i].ToHir()
	}
	// Construct appropriate expression
	switch e.Func {
	case "Normalize":
		if len(args) == 1 {
			return &hir.Normalise{Arg: args[0]}
		} else { panic("incorrect arguments for Normalize") }
	case "VectorAdd","Add":
		return &hir.Add{Args: args}
	case "VectorMul","Mul":
		return &hir.Mul{Args: args}
	case "VectorSub","Sub":
		return &hir.Sub{Args: args}
	case "IfZero":
		if len(args) == 2 {
			return &hir.IfZero{Condition: args[0], TrueBranch: args[1], FalseBranch: nil}
		} else if len(args) == 3 {
			return &hir.IfZero{Condition: args[0], TrueBranch: args[1], FalseBranch: args[2]}
		} else { panic("incorrect arguments for IfZero") }
	case "IfNotZero":
		if len(args) == 2 {
			return &hir.IfZero{Condition: args[0], TrueBranch: nil, FalseBranch: args[1]}
		} else { panic("incorrect arguments for IfZero") }
	}
<<<<<<< HEAD

	panic("Rest")
=======
	// Catch anything we've missed
	panic(fmt.Sprintf("HANDLE %s\n",e.Func))
>>>>>>> ef4168e1
}

func ListToHir(Args []JsonTypedExpr) hir.Expr {
	args := make([]hir.Expr,len(Args))
	for i := 0; i <len(Args); i++ {
		args[i] = Args[i].ToHir()
	}
	return &hir.List{Args: args}
}<|MERGE_RESOLUTION|>--- conflicted
+++ resolved
@@ -3,20 +3,17 @@
 import (
 	"fmt"
 	"math/big"
+
+	"github.com/consensys/gnark-crypto/ecc/bls12-377/fr"
 	"github.com/consensys/go-corset/pkg/hir"
-	"github.com/consensys/gnark-crypto/ecc/bls12-377/fr"
 )
 
-<<<<<<< HEAD
-// JsonTypedExpr corresponds to an optionally typed expression.
-=======
 type Handle struct {
-	H string  `json:"h"`
-	ID int  `json:"id"`
+	H  string `json:"h"`
+	ID int    `json:"id"`
 }
 
-// Corresponds to an optionally typed expression.
->>>>>>> ef4168e1
+// JsonTypedExpr corresponds to an optionally typed expression.
 type JsonTypedExpr struct {
 	Expr JsonExpr `json:"_e"`
 }
@@ -27,7 +24,7 @@
 	Funcall *JsonExprFuncall
 	Const   *JsonExprConst
 	Column  *JsonExprColumn
-	List []JsonTypedExpr
+	List    []JsonTypedExpr
 }
 
 // JsonExprFuncall corresponds to an (intrinsic) function call with zero or more
@@ -43,16 +40,11 @@
 	BigInt []any
 }
 
-<<<<<<< HEAD
-// JsonExprColumn .
-type JsonExprColumn = any // for now
-=======
 type JsonExprColumn struct {
-	Handle Handle `json:"handle"`
-	Shift int `json:"shift"`
-	MustProve bool `json:"must_prove"`
+	Handle    Handle `json:"handle"`
+	Shift     int    `json:"shift"`
+	MustProve bool   `json:"must_prove"`
 }
->>>>>>> ef4168e1
 
 // =============================================================================
 // Translation
@@ -62,17 +54,8 @@
 // expression in the Mid-Level Intermediate Representation.  This
 // should not generate an error provided the original JSON was
 // well-formed.
-<<<<<<< HEAD
-func (e *JsonTypedExpr) ToMir() mir.Expr {
-	if e.Expr.Funcall != nil {
-		return e.Expr.Funcall.ToMir()
-	} else if e.Expr.Const != nil {
-		return e.Expr.Const.ToMir()
-	}
 
-	panic("Unknown JSON expression form encountered")
-=======
-func (e JsonTypedExpr) ToHir() hir.Expr {
+func (e *JsonTypedExpr) ToHir() hir.Expr {
 	if e.Expr.Column != nil {
 		return e.Expr.Column.ToHir()
 	} else if e.Expr.Const != nil {
@@ -82,12 +65,12 @@
 	} else if e.Expr.List != nil {
 		// Parse the arguments
 		return ListToHir(e.Expr.List)
-	} else {
-		panic("Unknown JSON expression encountered")
 	}
+
+	panic("Unknown JSON expression encountered")
 }
 
-// Convert a big integer represented as a sequence of unsigned 32bit
+// ToHir converts a big integer represented as a sequence of unsigned 32bit
 // words into HIR constant expression.
 func (e *JsonExprConst) ToHir() hir.Expr {
 	sign := int(e.BigInt[0].(float64))
@@ -96,37 +79,39 @@
 	val := big.NewInt(0)
 	base := big.NewInt(1)
 	// Construct 2^32 = 4294967296
-	var two_32, n = big.NewInt(2), big.NewInt(32)
-	two_32.Exp(two_32, n, nil)
+	var two32, n = big.NewInt(2), big.NewInt(32)
+	two32.Exp(two32, n, nil)
 	// Iterate the words
-	for _,w := range words {
+	for _, w := range words {
 		word := big.NewInt(int64(w.(float64)))
-		word = word.Mul(word,base)
-		val = val.Add(val,word)
-		base = base.Mul(base,two_32)
+		word = word.Mul(word, base)
+		val = val.Add(val, word)
+		base = base.Mul(base, two32)
 	}
 	// Apply Sign
 	if sign == 1 || sign == 0 {
 		// do nothing
 	} else if sign == -1 {
 		val = val.Neg(val)
-	} else { panic(fmt.Sprintf("Unknown BigInt sign: %d",sign)) }
+	} else {
+		panic(fmt.Sprintf("Unknown BigInt sign: %d", sign))
+	}
 	// Construct Field Value
 	num := new(fr.Element)
 	num.SetBigInt(val)
+
 	// Done!
 	return &hir.Constant{Val: num}
 }
 
 func (e *JsonExprColumn) ToHir() hir.Expr {
 	return &hir.ColumnAccess{Column: e.Handle.H, Shift: e.Shift}
->>>>>>> ef4168e1
 }
 
 func (e *JsonExprFuncall) ToHir() hir.Expr {
 	// Parse the arguments
-	args := make([]hir.Expr,len(e.Args))
-	for i := 0; i <len(e.Args); i++ {
+	args := make([]hir.Expr, len(e.Args))
+	for i := 0; i < len(e.Args); i++ {
 		args[i] = e.Args[i].ToHir()
 	}
 	// Construct appropriate expression
@@ -134,37 +119,39 @@
 	case "Normalize":
 		if len(args) == 1 {
 			return &hir.Normalise{Arg: args[0]}
-		} else { panic("incorrect arguments for Normalize") }
-	case "VectorAdd","Add":
+		} else {
+			panic("incorrect arguments for Normalize")
+		}
+	case "VectorAdd", "Add":
 		return &hir.Add{Args: args}
-	case "VectorMul","Mul":
+	case "VectorMul", "Mul":
 		return &hir.Mul{Args: args}
-	case "VectorSub","Sub":
+	case "VectorSub", "Sub":
 		return &hir.Sub{Args: args}
 	case "IfZero":
 		if len(args) == 2 {
 			return &hir.IfZero{Condition: args[0], TrueBranch: args[1], FalseBranch: nil}
 		} else if len(args) == 3 {
 			return &hir.IfZero{Condition: args[0], TrueBranch: args[1], FalseBranch: args[2]}
-		} else { panic("incorrect arguments for IfZero") }
+		} else {
+			panic("incorrect arguments for IfZero")
+		}
 	case "IfNotZero":
 		if len(args) == 2 {
 			return &hir.IfZero{Condition: args[0], TrueBranch: nil, FalseBranch: args[1]}
-		} else { panic("incorrect arguments for IfZero") }
+		} else {
+			panic("incorrect arguments for IfZero")
+		}
 	}
-<<<<<<< HEAD
-
-	panic("Rest")
-=======
 	// Catch anything we've missed
-	panic(fmt.Sprintf("HANDLE %s\n",e.Func))
->>>>>>> ef4168e1
+	panic(fmt.Sprintf("HANDLE %s\n", e.Func))
 }
 
 func ListToHir(Args []JsonTypedExpr) hir.Expr {
-	args := make([]hir.Expr,len(Args))
-	for i := 0; i <len(Args); i++ {
+	args := make([]hir.Expr, len(Args))
+	for i := 0; i < len(Args); i++ {
 		args[i] = Args[i].ToHir()
 	}
+
 	return &hir.List{Args: args}
 }