package binfile

import (
	"github.com/consensys/go-corset/pkg/mir"
)

// JsonTypedExpr corresponds to an optionally typed expression.
type JsonTypedExpr struct {
	Expr JsonExpr `json:"_e"`
}

// JsonExpr is an enumeration of expression forms.  Exactly one of these fields
// must be non-nil.
type JsonExpr struct {
	Funcall *JsonExprFuncall
	Const   *JsonExprConst
	Column  *JsonExprColumn
}

// JsonExprFuncall corresponds to an (intrinsic) function call with zero or more
// arguments.
type JsonExprFuncall struct {
	Func string          `json:"func"`
	Args []JsonTypedExpr `json:"args"`
}

// JsonExprConst corresponds to an (unbound) integer constant in the expression
// tree.
type JsonExprConst struct {
	BigInt []any
}

// JsonExprColumn .
type JsonExprColumn = any // for now

// =============================================================================
// Translation
// =============================================================================

// ToMir converts a typed expression extracted from a JSON file into an
// expression in the Mid-Level Intermediate Representation.  This
// should not generate an error provided the original JSON was
// well-formed.
<<<<<<< HEAD
func (e *JsonTypedExpr) ToMir() ir.MirExpr {
=======
func (e JsonTypedExpr) ToMir() mir.Expr {
>>>>>>> 225602e5
	if e.Expr.Funcall != nil {
		return e.Expr.Funcall.ToMir()
	} else if e.Expr.Const != nil {
		return e.Expr.Const.ToMir()
	}

	panic("Unknown JSON expression form encountered")
}

func (e *JsonExprFuncall) ToMir() mir.Expr {
	switch e.Func {
	case "VectorSub":
		panic("VectorSub")
	}

	panic("Rest")
}

func (e *JsonExprConst) ToMir() mir.Expr {
	// one := new(fr.Element)
	// one.SetOne()
	// c := new(ir.MirConstant)
	// c.Val = one
	// return c
	panic("TO DO")
}<|MERGE_RESOLUTION|>--- conflicted
+++ resolved
@@ -41,11 +41,7 @@
 // expression in the Mid-Level Intermediate Representation.  This
 // should not generate an error provided the original JSON was
 // well-formed.
-<<<<<<< HEAD
-func (e *JsonTypedExpr) ToMir() ir.MirExpr {
-=======
-func (e JsonTypedExpr) ToMir() mir.Expr {
->>>>>>> 225602e5
+func (e *JsonTypedExpr) ToMir() mir.Expr {
 	if e.Expr.Funcall != nil {
 		return e.Expr.Funcall.ToMir()
 	} else if e.Expr.Const != nil {
