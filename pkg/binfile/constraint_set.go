package binfile

import (
	"encoding/json"
	//"fmt"
	"github.com/consensys/go-corset/pkg/mir"
	"github.com/consensys/go-corset/pkg/hir"
	"github.com/consensys/go-corset/pkg/table"
)

// This is very much a Work-In-Progress :)

// =============================================================================
// ColumnSet
// =============================================================================

<<<<<<< HEAD
type RegisterID = any
type Value struct{}
type Magma = any
type Kind struct {
	m string
	c string
}
type Base = string
type Handle = string
type Register = any
type FieldRegister = any

// Column .
type Column struct {
	Register            int    `json:"register"`
	Shift               int    `json:"shift"`
	PaddingValue        Value  `json:"padding_value"`
	Used                bool   `json:"used"`
	MustProve           bool   `json:"must_prove"`
	Kind                string `json:"kind"`
	T                   Magma  `json:"t"`
	IntrinsicSizeFactor string `json:"intrinsic_size_factor"`
	Base                Base   `json:"base"`
	Gandle              Handle `json:"gandle"`
	Computed            bool   `json:"computed"`
=======
type Column struct {
	// The name of this column in the format "module:name".
	Handle string
	// The numerical column to which this column is assigned.
	// Specifically, as a result of perspectives, multiple columns
	// can be assigned to the same "register".
	Register int
	// Indicates the padding value (if given) to use when padding
	// out a trace for this column.
	PaddingValue any `json:"padding_value"`
	// Determines whether the type was marked with "@prove" or
	// not.  Such types must be established by corset in some way
	// (e.g. by adding an appropriate constraint).
	MustProve bool `json:"must_prove"`
	// Specifies the type that all values of this column are
	// intended to adhere to.  Observe, however, this is only
	// guaranteed when MustProve holds.  Otherwise, they are
	// really just a suggestion for debugging purposes.
	Type *JsonType `json:"t"`
	// Indicates some kind of "length multiplier" which is gives
	// information about the length of this column (e.g. its a
	// multiple of two).  This seems only relevant for computed
	// columns.
	Intrinsic_size_factor string
	// Indicates this is a computed column.  For binfiles being
	// compiled without expansion, this should always be false.
	Computed bool
	// Provides additional information about whether this column
	// is computed or not.  A "Commitment" kind indicates a
	// user-defined columns (i.e is directly filled from trace
	// files); a "Computed" column is filled by a given function;
	// an "Expression" kind indicates a column whose values are
	// computed from an expresion known at compile time.  As for
	// the Computed field, for binfiles compiled without expansion
	// the only value should be "Commitment".
	Kind string
	// Determines how values of this column should be displayed
	// (e.g. using hexadecimal notation, etc).  This only for
	// debugging purposes.
	Base string
	// Indicates whether or not this column is used by any
	// constraints.  Presumably, this is intended to enable the
	// corset tool to report a warning.
	Used bool
>>>>>>> ef4168e1
}

// ColumnSet .
type ColumnSet struct {
	// Raw array of column data, including virtial those which are
	// virtual and/or overlapping with others.
	Cols []Column `json:"_cols"`
	// Maps column handles to their index in the Cols array.
<<<<<<< HEAD
	ColsMap map[Handle]uint `json:"cols"`
	// Maps column handles? to their length
	EffectiveLen map[string]int
	// ?
	MinLen map[string]uint
	// ?
	FieldRegisters []FieldRegister
	// ?
	Registers []Register
	// ?
	Spilling map[string]int
=======
	ColsMap map[string]uint `json:"cols"`
	// Maps column handles? to their length
	EffectiveLen map[string]int `json:"effective_len"`
	// ?
	MinLen map[string]uint `json:"min_len"`
	// ?
	FieldRegisters []any `json:"field_registers"`
	// ?
	Registers []any `json:"registers"`
	// ?
	Spilling map[string]int `json:"spilling"`
>>>>>>> ef4168e1
}

// JsonDomain domain type.
type JsonDomain = string

// ConstraintSet .
type ConstraintSet struct {
	Columns ColumnSet `json:"columns"`
	Constraints []JsonConstraint `json:"constraints"`
	//
	// constants any
	// computations any
	// perspectives []string
	// transformations uint64
	// auto_constraints uint64
}

// ConstraintSetFromJson reads a constraint set from a set of bytes representing its JSON
// encoding.  The format for this was (originally) determined by the
// Rust corset tool.
func ConstraintSetFromJson(bytes []byte) (cs ConstraintSet, err error) {
	var res ConstraintSet
<<<<<<< HEAD
	//var data map[string]any
	// Unmarshall
	jsonErr := json.Unmarshal(bytes, &res)
	//
	//res.Constraints = ConstraintArrayFromJson(data["constraints"])
	// For now return directly.
	return res, jsonErr
=======
	// Unmarshall
	json_err := json.Unmarshal(bytes, &res)
	// For now return directly.
	return res,json_err
}

func HirSchemaFromJson(bytes []byte) (schema *hir.Schema, err error) {
	var res ConstraintSet
	// Unmarshall
	json_err := json.Unmarshal(bytes, &res)
	// Construct schema
	schema = table.EmptySchema[hir.Column,hir.Constraint]()
	// Add Columns
	for _,c := range res.Columns.Cols {
		var hType mir.Type
		// Sanity checks
		if c.Computed || c.Kind != "Commitment" {
			panic("invalid JSON column configuration")
		}
		// Only types which must be proven should be
		// translated.  Unproven types are purely cosmetic and
		// should be ignored.
		if c.MustProve {
			hType = c.Type.ToHir()
		} else {
			hType = &mir.FieldType{}
		}
		schema.AddColumn(hir.NewDataColumn(c.Handle, hType))
	}
	// Add constraints
	for _,c := range res.Constraints {
		schema.AddConstraint(c.ToHir())
	}
	// For now return directly.
	return schema,json_err
>>>>>>> ef4168e1
}<|MERGE_RESOLUTION|>--- conflicted
+++ resolved
@@ -3,8 +3,8 @@
 import (
 	"encoding/json"
 	//"fmt"
+	"github.com/consensys/go-corset/pkg/hir"
 	"github.com/consensys/go-corset/pkg/mir"
-	"github.com/consensys/go-corset/pkg/hir"
 	"github.com/consensys/go-corset/pkg/table"
 )
 
@@ -14,7 +14,6 @@
 // ColumnSet
 // =============================================================================
 
-<<<<<<< HEAD
 type RegisterID = any
 type Value struct{}
 type Magma = any
@@ -23,24 +22,10 @@
 	c string
 }
 type Base = string
-type Handle = string
 type Register = any
 type FieldRegister = any
 
 // Column .
-type Column struct {
-	Register            int    `json:"register"`
-	Shift               int    `json:"shift"`
-	PaddingValue        Value  `json:"padding_value"`
-	Used                bool   `json:"used"`
-	MustProve           bool   `json:"must_prove"`
-	Kind                string `json:"kind"`
-	T                   Magma  `json:"t"`
-	IntrinsicSizeFactor string `json:"intrinsic_size_factor"`
-	Base                Base   `json:"base"`
-	Gandle              Handle `json:"gandle"`
-	Computed            bool   `json:"computed"`
-=======
 type Column struct {
 	// The name of this column in the format "module:name".
 	Handle string
@@ -64,7 +49,7 @@
 	// information about the length of this column (e.g. its a
 	// multiple of two).  This seems only relevant for computed
 	// columns.
-	Intrinsic_size_factor string
+	IntrinsicSizeFactor string `json:"intrinsic_size_factor"`
 	// Indicates this is a computed column.  For binfiles being
 	// compiled without expansion, this should always be false.
 	Computed bool
@@ -85,28 +70,14 @@
 	// constraints.  Presumably, this is intended to enable the
 	// corset tool to report a warning.
 	Used bool
->>>>>>> ef4168e1
 }
 
 // ColumnSet .
 type ColumnSet struct {
-	// Raw array of column data, including virtial those which are
+	// Raw array of column data, including virtual those which are
 	// virtual and/or overlapping with others.
 	Cols []Column `json:"_cols"`
 	// Maps column handles to their index in the Cols array.
-<<<<<<< HEAD
-	ColsMap map[Handle]uint `json:"cols"`
-	// Maps column handles? to their length
-	EffectiveLen map[string]int
-	// ?
-	MinLen map[string]uint
-	// ?
-	FieldRegisters []FieldRegister
-	// ?
-	Registers []Register
-	// ?
-	Spilling map[string]int
-=======
 	ColsMap map[string]uint `json:"cols"`
 	// Maps column handles? to their length
 	EffectiveLen map[string]int `json:"effective_len"`
@@ -118,7 +89,6 @@
 	Registers []any `json:"registers"`
 	// ?
 	Spilling map[string]int `json:"spilling"`
->>>>>>> ef4168e1
 }
 
 // JsonDomain domain type.
@@ -126,7 +96,7 @@
 
 // ConstraintSet .
 type ConstraintSet struct {
-	Columns ColumnSet `json:"columns"`
+	Columns     ColumnSet        `json:"columns"`
 	Constraints []JsonConstraint `json:"constraints"`
 	//
 	// constants any
@@ -141,29 +111,20 @@
 // Rust corset tool.
 func ConstraintSetFromJson(bytes []byte) (cs ConstraintSet, err error) {
 	var res ConstraintSet
-<<<<<<< HEAD
-	//var data map[string]any
 	// Unmarshall
 	jsonErr := json.Unmarshal(bytes, &res)
-	//
-	//res.Constraints = ConstraintArrayFromJson(data["constraints"])
 	// For now return directly.
 	return res, jsonErr
-=======
-	// Unmarshall
-	json_err := json.Unmarshal(bytes, &res)
-	// For now return directly.
-	return res,json_err
 }
 
 func HirSchemaFromJson(bytes []byte) (schema *hir.Schema, err error) {
 	var res ConstraintSet
 	// Unmarshall
-	json_err := json.Unmarshal(bytes, &res)
+	jsonErr := json.Unmarshal(bytes, &res)
 	// Construct schema
-	schema = table.EmptySchema[hir.Column,hir.Constraint]()
+	schema = table.EmptySchema[hir.Column, hir.Constraint]()
 	// Add Columns
-	for _,c := range res.Columns.Cols {
+	for _, c := range res.Columns.Cols {
 		var hType mir.Type
 		// Sanity checks
 		if c.Computed || c.Kind != "Commitment" {
@@ -177,13 +138,14 @@
 		} else {
 			hType = &mir.FieldType{}
 		}
+
 		schema.AddColumn(hir.NewDataColumn(c.Handle, hType))
 	}
 	// Add constraints
-	for _,c := range res.Constraints {
+	for _, c := range res.Constraints {
 		schema.AddConstraint(c.ToHir())
 	}
+
 	// For now return directly.
-	return schema,json_err
->>>>>>> ef4168e1
+	return schema, jsonErr
 }