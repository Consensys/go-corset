package binfile

<<<<<<< HEAD
// JsonConstraint аn enumeration of constraint forms.  Exactly one of these fields
=======
import (
	//"encoding/json"
	// "fmt"
	"github.com/consensys/go-corset/pkg/hir"
)

// An enumeration of constraint forms.  Exactly one of these fields
>>>>>>> ef4168e1
// must be non-nil to signify its form.
type JsonConstraint struct {
	Vanishes *JsonVanishingConstraint
}

// JsonVanishingConstraint corresponds to a constraint whose expression must evaluate to zero
// for every row of the table.
type JsonVanishingConstraint struct {
<<<<<<< HEAD
	Handle string        `json:"handle"`
	Domain JsonDomain    `json:"domain"`
	Expr   JsonTypedExpr `json:"expr"`
=======
	Handle string `json:"handle"`
	Domain JsonDomain `json:"domain"`
	Expr JsonTypedExpr `json:"expr"`
}

// =============================================================================
// Translation
// =============================================================================

func (e JsonConstraint) ToHir() hir.Constraint {
	if e.Vanishes != nil {
		// Translate the vanishing expression
		expr := e.Vanishes.Expr.ToHir()
		// Construct the vanishing constraint
		return &hir.VanishingConstraint{Handle: e.Vanishes.Handle, Expr: expr}
	} else {
		panic("Unknown JSON constraint encountered")
	}
>>>>>>> ef4168e1
}<|MERGE_RESOLUTION|>--- conflicted
+++ resolved
@@ -1,16 +1,8 @@
 package binfile
 
-<<<<<<< HEAD
+import "github.com/consensys/go-corset/pkg/hir"
+
 // JsonConstraint аn enumeration of constraint forms.  Exactly one of these fields
-=======
-import (
-	//"encoding/json"
-	// "fmt"
-	"github.com/consensys/go-corset/pkg/hir"
-)
-
-// An enumeration of constraint forms.  Exactly one of these fields
->>>>>>> ef4168e1
 // must be non-nil to signify its form.
 type JsonConstraint struct {
 	Vanishes *JsonVanishingConstraint
@@ -19,14 +11,9 @@
 // JsonVanishingConstraint corresponds to a constraint whose expression must evaluate to zero
 // for every row of the table.
 type JsonVanishingConstraint struct {
-<<<<<<< HEAD
 	Handle string        `json:"handle"`
 	Domain JsonDomain    `json:"domain"`
 	Expr   JsonTypedExpr `json:"expr"`
-=======
-	Handle string `json:"handle"`
-	Domain JsonDomain `json:"domain"`
-	Expr JsonTypedExpr `json:"expr"`
 }
 
 // =============================================================================
@@ -39,8 +26,7 @@
 		expr := e.Vanishes.Expr.ToHir()
 		// Construct the vanishing constraint
 		return &hir.VanishingConstraint{Handle: e.Vanishes.Handle, Expr: expr}
-	} else {
-		panic("Unknown JSON constraint encountered")
 	}
->>>>>>> ef4168e1
+
+	panic("Unknown JSON constraint encountered")
 }