--- conflicted
+++ resolved
@@ -123,23 +123,7 @@
 			return nil, err
 		}
 
-		if n > 16 {
-			msg := fmt.Sprintf("Integer types must fit in 16bits or less: %s", symbol)
-			return nil, errors.New(msg)
-		}
-<<<<<<< HEAD
-
-		var maxBigInt big.Int
-		// Compute 2^n
-		maxBigInt.Exp(big.NewInt(2), big.NewInt(int64(n)), nil)
-		// Construct bound
-		num := new(fr.Element)
-		num.SetBigInt(&maxBigInt)
-
-		return &mir.UintType{Bound: num}, nil
-=======
 		return mir.NewUintType(uint(n)), nil
->>>>>>> ef4168e1
 	}
 
 	return nil, fmt.Errorf("unexpected type: %s", symbol)
@@ -191,8 +175,8 @@
 	}
 
 	return &ColumnAccess{
-		Col: col,
-		Amt: n,
+		Column: col,
+		Shift:  n,
 	}, nil
 }
 
@@ -202,5 +186,5 @@
 		return nil, errors.New(msg)
 	}
 
-	return &Normalise{expr: args[0]}, nil
+	return &Normalise{Arg: args[0]}, nil
 }