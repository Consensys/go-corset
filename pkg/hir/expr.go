package hir

import (
	"github.com/consensys/gnark-crypto/ecc/bls12-377/fr"
	"github.com/consensys/go-corset/pkg/mir"
	"github.com/consensys/go-corset/pkg/table"
)

// ============================================================================
// Expressions
// ============================================================================

// Expr is an expression in the High-Level Intermediate Representation (HIR).
type Expr interface {
	// LowerTo lowers this expression into the Mid-Level Intermediate
	// Representation.  Observe that a single expression at this
	// level can expand into *multiple* expressions at the MIR
	// level.
	LowerTo() []mir.Expr
	// EvalAt evaluates this expression in a given tabular context.
	// Observe that if this expression is *undefined* within this
	// context then it returns "nil".  An expression can be
	// undefined for several reasons: firstly, if it accesses a
	// row which does not exist (e.g. at index -1); secondly, if
	// it accesses a column which does not exist.
	EvalAt(int, table.Trace) *fr.Element
	// Produce an string representing this as an S-Expression.
	String() string
}

<<<<<<< HEAD
type Nary struct{ arguments []Expr }
=======
type Nary struct { Args[]Expr }
>>>>>>> ef4168e1
type Add Nary
type Sub Nary
type Mul Nary
type List Nary
type Constant struct{ Val *fr.Element }

// IfZero returns the (optional) true branch when the condition evaluates to zero, and
// the (optional false branch otherwise.
type IfZero struct {
	// Elements contained within this list.
	Condition Expr
	// True branch (optional).
	TrueBranch Expr
	// False branch (optional).
	FalseBranch Expr
}
<<<<<<< HEAD

type Normalise struct{ expr Expr }
type ColumnAccess struct {
	Col string
	Amt int
}

// Value implements Constant interface.
func (e *Constant) Value() *fr.Element { return e.Val }

// Column implements ColumnAccess interface.
func (e *ColumnAccess) Column() string { return e.Col }
func (e *ColumnAccess) Shift() int     { return e.Amt }
=======
//
type Normalise struct { Arg Expr }
type ColumnAccess struct { Column string; Shift int}
>>>>>>> ef4168e1
<|MERGE_RESOLUTION|>--- conflicted
+++ resolved
@@ -24,15 +24,11 @@
 	// row which does not exist (e.g. at index -1); secondly, if
 	// it accesses a column which does not exist.
 	EvalAt(int, table.Trace) *fr.Element
-	// Produce an string representing this as an S-Expression.
+	// String produces a string representing this as an S-Expression.
 	String() string
 }
 
-<<<<<<< HEAD
-type Nary struct{ arguments []Expr }
-=======
-type Nary struct { Args[]Expr }
->>>>>>> ef4168e1
+type Nary struct{ Args []Expr }
 type Add Nary
 type Sub Nary
 type Mul Nary
@@ -49,22 +45,9 @@
 	// False branch (optional).
 	FalseBranch Expr
 }
-<<<<<<< HEAD
 
-type Normalise struct{ expr Expr }
+type Normalise struct{ Arg Expr }
 type ColumnAccess struct {
-	Col string
-	Amt int
-}
-
-// Value implements Constant interface.
-func (e *Constant) Value() *fr.Element { return e.Val }
-
-// Column implements ColumnAccess interface.
-func (e *ColumnAccess) Column() string { return e.Col }
-func (e *ColumnAccess) Shift() int     { return e.Amt }
-=======
-//
-type Normalise struct { Arg Expr }
-type ColumnAccess struct { Column string; Shift int}
->>>>>>> ef4168e1
+	Column string
+	Shift  int
+}