package mir

import (
	"errors"
	"fmt"
<<<<<<< HEAD

	"github.com/consensys/gnark-crypto/ecc/bls12-377/fr"
=======
	"math/big"
>>>>>>> ef4168e1
	"github.com/consensys/go-corset/pkg/air"
	"github.com/consensys/go-corset/pkg/table"
)

type Column interface {
	// hir.Column is-a Column
	table.Column
	// Lower this column to an MirColumn
	LowerTo(*air.Schema) air.Column
}

// ===================================================================
// Column
// ===================================================================

type DataColumn struct {
	name string
	// A constraint on the range of values permitted for
	// this column.
	base Type
}

func NewDataColumn(name string, base Type) *DataColumn {
	return &DataColumn{name, base}
}

func (c *DataColumn) Name() string {
	return c.name
}

func (c *DataColumn) Computable() bool {
	return false
}

func (c *DataColumn) Get(row int, tr table.Trace) (*fr.Element, error) {
	return tr.GetByName(c.name, row)
}

func (c *DataColumn) Accepts(tr table.Trace) error {
	for i := 0; i < tr.Height(); i++ {
		val, err := tr.GetByName(c.name, i)
		if err != nil {
			return err
		}

		if !c.base.Accepts(val) {
			// Construct useful error message
			msg := fmt.Sprintf("column %s value out-of-bounds (row %d, %s)", c.name, i, val)
			// Evaluation failure
			return errors.New(msg)
		}
	}
	// All good
	return nil
}

func (c *DataColumn) LowerTo(schema *air.Schema) air.Column {
	// Check whether a constraint is implied by the column's type
	if t := c.base.AsUint(); t != nil {
		// Yes, a constraint is implied.  Now, decide whether
		// to use a range constraint or just a vanishing
		// constraint.
		if t.HasBound(2) {
			// u1 => use vanishing constraint X * (X - 1)
			one := fr.NewElement(1)
			// Construct X
			X := &air.ColumnAccess{Column: c.name, Shift: 0}
			// Construct X-1
			X_m1 := &air.Sub{Arguments: []air.Expr{X, &air.Constant{Value: &one}}}
			// Construct X * (X-1)
			X_X_m1 := &air.Mul{Arguments: []air.Expr{X, X, X_m1}}
			//
			schema.AddConstraint(&air.VanishingConstraint{Handle: c.name, Expr: X_X_m1})
		} else {
			// u2+ => use range constraint
			schema.AddConstraint(&air.RangeConstraint{Handle: c.name, Bound: t.bound})
		}

	}

	return air.NewDataColumn(c.name)
}

// ===================================================================
// Column Type
// ===================================================================

// Type represents a _column type_ which restricts the set of values a
// column can take on.  For example, a column might be restricted to
// holding only byte values (i.e. in the range 0..255).
type Type interface {
	// AsUint accesses this type as an unsigned integer.  If this type is not an
	// unsigned integer, then this returns nil.
	AsUint() *UintType

	// AsField accesses this type as a field element.  If this type is not a
	// field element, then this returns nil.
	AsField() *FieldType

	// Accepts checks whether a specific value is accepted by this type
	Accepts(*fr.Element) bool

	// Produce a string representation of this type.
	String() string
}

// ===================================================================
// Unsigned Integer
// ===================================================================

<<<<<<< HEAD
// UintType represents an unsigned integer encoded using a given number of
// bits. For example, for the type "u8" then "NumBits" is 8.
=======
// Represents an unsigned integer encoded using a given number of
// bits.  For example, for the type "u8" then "nbits" is 8.
>>>>>>> ef4168e1
type UintType struct {
	// The number of bits this type represents (e.g. 8 for u8,
	// etc).
	nbits uint
	// The numeric bound of all values in this type (e.g. 2^8 for
	// u8, etc).
	bound *fr.Element
}

// Construct a new integer type for a given bit width.
func NewUintType(nbits uint) *UintType {
	var max big.Int
	// Compute 2^n
	max.Exp(big.NewInt(2),big.NewInt(int64(nbits)),nil)
	// Construct bound
	bound := new(fr.Element)
	bound.SetBigInt(&max)
	return &UintType{nbits, bound}
}


func (p *UintType) AsUint() *UintType {
	return p
}

func (p *UintType) AsField() *FieldType {
	return nil
}

func (p *UintType) Accepts(val *fr.Element) bool {
	return val.Cmp(p.bound) < 0
}

func (p *UintType) HasBound(bound uint64) bool {
	var n fr.Element = fr.NewElement(bound)
	return p.bound.Cmp(&n) == 0
}

func (p *UintType) String() string {
	return fmt.Sprintf("u%d",p.nbits);
}

// ===================================================================
// Field Element
// ===================================================================

// Represents a field (which is normally prime).  Amongst other
// things, this gives access to the modulus used for this field.
type FieldType struct {
}

func (p *FieldType) AsUint() *UintType {
	return nil
}

func (p *FieldType) AsField() *FieldType {
	return p
}

func (p *FieldType) Accepts(val *fr.Element) bool {
	return true
}

func (p *FieldType) String() string {
	return "𝔽";
}<|MERGE_RESOLUTION|>--- conflicted
+++ resolved
@@ -3,20 +3,18 @@
 import (
 	"errors"
 	"fmt"
-<<<<<<< HEAD
+
+	"math/big"
 
 	"github.com/consensys/gnark-crypto/ecc/bls12-377/fr"
-=======
-	"math/big"
->>>>>>> ef4168e1
 	"github.com/consensys/go-corset/pkg/air"
 	"github.com/consensys/go-corset/pkg/table"
 )
 
 type Column interface {
-	// hir.Column is-a Column
+	// hir.Column is-a Column.
 	table.Column
-	// Lower this column to an MirColumn
+	// LowerTo lowers this column to an MirColumn.
 	LowerTo(*air.Schema) air.Column
 }
 
@@ -119,13 +117,8 @@
 // Unsigned Integer
 // ===================================================================
 
-<<<<<<< HEAD
 // UintType represents an unsigned integer encoded using a given number of
-// bits. For example, for the type "u8" then "NumBits" is 8.
-=======
-// Represents an unsigned integer encoded using a given number of
 // bits.  For example, for the type "u8" then "nbits" is 8.
->>>>>>> ef4168e1
 type UintType struct {
 	// The number of bits this type represents (e.g. 8 for u8,
 	// etc).
@@ -135,17 +128,16 @@
 	bound *fr.Element
 }
 
-// Construct a new integer type for a given bit width.
+// NewUintType constructs a new integer type for a given bit width.
 func NewUintType(nbits uint) *UintType {
-	var max big.Int
+	var maxBigInt big.Int
 	// Compute 2^n
-	max.Exp(big.NewInt(2),big.NewInt(int64(nbits)),nil)
+	maxBigInt.Exp(big.NewInt(2), big.NewInt(int64(nbits)), nil)
 	// Construct bound
 	bound := new(fr.Element)
-	bound.SetBigInt(&max)
+	bound.SetBigInt(&maxBigInt)
 	return &UintType{nbits, bound}
 }
-
 
 func (p *UintType) AsUint() *UintType {
 	return p
@@ -165,7 +157,7 @@
 }
 
 func (p *UintType) String() string {
-	return fmt.Sprintf("u%d",p.nbits);
+	return fmt.Sprintf("u%d", p.nbits)
 }
 
 // ===================================================================
@@ -190,5 +182,5 @@
 }
 
 func (p *FieldType) String() string {
-	return "𝔽";
+	return "𝔽"
 }