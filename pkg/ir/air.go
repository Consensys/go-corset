--- conflicted
+++ resolved
@@ -2,15 +2,9 @@
 
 import (
 	"errors"
-<<<<<<< HEAD
 	"math/big"
-=======
-	"fmt"
-	"github.com/Consensys/go-corset/pkg/sexp"
->>>>>>> dbbdfdc8
+
 	"github.com/Consensys/go-corset/pkg/trace"
-	"math/big"
-	"unicode"
 )
 
 // AirExpr An Expression in the Arithmetic Intermediate Representation (AIR).
@@ -39,8 +33,7 @@
 // Constraints
 // ============================================================================
 
-
-// On every row of the table, a vanishing constraint must evaluate to
+// AirVanishingConstraint On every row of the table, a vanishing constraint must evaluate to
 // zero.  The only exception is when the constraint is undefined
 // (e.g. because it references a non-existent table cell).  In such
 // case, the constraint is ignored.
@@ -53,10 +46,15 @@
 	expr AirExpr
 }
 
-func (p* AirVanishingConstraint) GetHandle() string { return p.handle }
+// NOTE: This is used for compile time type checking if the given type satisfies the given interface.
+var _ trace.Constraint = (*AirVanishingConstraint)(nil)
 
-func (p* AirVanishingConstraint) Check(tbl trace.Table) error {
-	for k := 0;k<tbl.Height(); k++ {
+// GetHandle gets the handle for this constraint (i.e. its name).
+func (p *AirVanishingConstraint) GetHandle() string { return p.handle }
+
+// Check checks whether this constraint holds on a particular table.
+func (p *AirVanishingConstraint) Check(tbl trace.Table) error {
+	for k := 0; k < tbl.Height(); k++ {
 		// Determine kth evaluation point
 		kth := p.expr.EvalAt(k, tbl)
 		// Check whether it vanished (or was undefined)
@@ -73,19 +71,19 @@
 // Evaluation
 // ============================================================================
 
-func (e *AirColumnAccess) EvalAt(k int, tbl trace.Table) *big.Int {
-	val, _ := tbl.GetByName(e.Column, k+e.Shift)
+func (e *AirColumnAccess) EvalAt(k int, table trace.Table) *big.Int {
+	val, _ := table.GetByName(e.Column, k+e.Shift)
 	// We can ignore err as val is always nil when err != nil.
 	// Furthermore, as stated in the documentation for this
 	// method, we return nil upon error.
 	if val == nil {
 		// Indicates an out-of-bounds access of some kind.
 		return val
-	} else {
-		var clone big.Int
-		// Clone original value
-		return clone.Set(val)
 	}
+
+	var clone big.Int
+	// Clone original value
+	return clone.Set(val)
 }
 
 func (e *AirConstant) EvalAt(k int, tbl trace.Table) *big.Int {
@@ -94,16 +92,19 @@
 	return clone.Set(e.Value)
 }
 
+// EvalAt evaluates this expression in a given tabular context for Add operation.
 func (e *AirAdd) EvalAt(k int, tbl trace.Table) *big.Int {
 	fn := func(l *big.Int, r *big.Int) { l.Add(l, r) }
 	return EvalAirExprsAt(k, tbl, e.arguments, fn)
 }
 
+// EvalAt evaluates this expression in a given tabular context for Sub operation.
 func (e *AirSub) EvalAt(k int, tbl trace.Table) *big.Int {
 	fn := func(l *big.Int, r *big.Int) { l.Sub(l, r) }
 	return EvalAirExprsAt(k, tbl, e.arguments, fn)
 }
 
+// EvalAt evaluates this expression in a given tabular context for Mul operation.
 func (e *AirMul) EvalAt(k int, tbl trace.Table) *big.Int {
 	fn := func(l *big.Int, r *big.Int) { l.Mul(l, r) }
 	return EvalAirExprsAt(k, tbl, e.arguments, fn)
@@ -123,6 +124,7 @@
 		if ith == nil {
 			return ith
 		}
+
 		fn(val, ith)
 	}
 	// Done
@@ -135,8 +137,7 @@
 
 // ParseSExpToAir Parse a string representing an AIR expression formatted using
 // S-expressions.
-<<<<<<< HEAD
-func ParseSExpToAir(s string) (AirExpr,error) {
+func ParseSExpToAir(s string) (AirExpr, error) {
 	parser := NewIrParser[AirExpr]()
 	// Configure parser
 	AddSymbolTranslator(&parser, SExpConstantToAir)
@@ -146,117 +147,12 @@
 	AddListTranslator(&parser, "*", SExpMulToAir)
 	AddListTranslator(&parser, "shift", SExpShiftToAir)
 	// Parse string
-	return Parse(parser,s)
+	return Parse(parser, s)
 }
 
-func SExpConstantToAir(symbol string) (AirExpr,error) { return StringToConstant(symbol) }
-func SExpColumnToAir(symbol string) (AirExpr,error) { return StringToColumnAccess(symbol) }
-func SExpAddToAir(args []AirExpr)(AirExpr,error) { return &AirAdd{args},nil }
-func SExpSubToAir(args []AirExpr)(AirExpr,error) { return &AirSub{args},nil }
-func SExpMulToAir(args []AirExpr)(AirExpr,error) { return &AirMul{args},nil }
-func SExpShiftToAir(args []AirExpr) (AirExpr,error) { return SliceToShiftAccess(args) }
-=======
-func ParseSExpToAir(s string) (AirExpr, error) {
-	// Parse string into S-expression form
-	e, err := sexp.Parse(s)
-	if err != nil {
-		return nil, err
-	}
-	// Process S-expression into AIR expression
-	return SExpToAir(e)
-}
-
-// SExpToAir Translate an S-Expression into an AIR expression.  Observe that
-// this can still fail in the event that the given S-Expression does
-// not describe a well-formed AIR expression.
-func SExpToAir(s sexp.SExp) (AirExpr, error) {
-	switch e := s.(type) {
-	case *sexp.List:
-		return SExpListToAir(e.Elements)
-	case *sexp.Symbol:
-		return SExpSymbolToAir(e.Value)
-	default:
-		panic("invalid S-Expression")
-	}
-}
-
-// SExpListToAir Translate a list of S-Expressions into a unary, binary or n-ary AIR
-// expression of some kind.
-func SExpListToAir(elements []sexp.SExp) (AirExpr, error) {
-	var err error
-	// Sanity check this list makes sense
-	if len(elements) == 0 || !elements[0].IsSymbol() {
-		return nil, errors.New("Invalid sexp.List")
-	}
-	// Extract operator name
-	name := (elements[0].(*sexp.Symbol)).Value
-	// Translate arguments
-	args := make([]AirExpr, len(elements)-1)
-	for i, s := range elements[1:] {
-		args[i], err = SExpToAir(s)
-		if err != nil {
-			return nil, err
-		}
-	}
-	// Construct expression by name
-	switch name {
-	case "+":
-		return &AirAdd{args}, nil
-	case "-":
-		return &AirSub{args}, nil
-	case "*":
-		return &AirMul{args}, nil
-	case "shift":
-		if len(args) == 2 {
-			// Extract parameters
-			c, ok1 := args[0].(*AirColumnAccess)
-			n, ok2 := args[1].(*AirConstant)
-			// Sanit check this make sense
-			if ok1 && ok2 && n.Value.IsInt64() {
-				n := int(n.Value.Int64())
-				return &AirColumnAccess{c.Column, c.Shift + n}, nil
-			} else if !ok1 {
-				msg := fmt.Sprintf("Shift column malformed: {%s}", args[0])
-				return nil, errors.New(msg)
-			} else {
-				msg := fmt.Sprintf("Shift amount malformed: {%s}", n)
-				return nil, errors.New(msg)
-			}
-		}
-	}
-	// Default fall back
-	return nil, errors.New("unknown symbol encountered")
-}
-
-func SExpSymbolToAir(symbol string) (AirExpr, error) {
-	// Attempt to parse as a number
-	num := new(big.Int)
-	num, ok := num.SetString(symbol, 10)
-	if ok {
-		return &AirConstant{num}, nil
-	}
-	// Not a number!
-	if isIdentifier(symbol) {
-		return &AirColumnAccess{symbol, 0}, nil
-	}
-	// Problem
-	msg := fmt.Sprintf("Invalid symbol: {%s}", symbol)
-	return nil, errors.New(msg)
-}
-
-// Check whether a given identifier is made up from characters, digits
-// or "_" and does not start with a digit.
-func isIdentifier(s string) bool {
-	for i, c := range s {
-		if unicode.IsLetter(c) || c == '_' {
-			// OK
-		} else if i != 0 && unicode.IsNumber(c) {
-			// Also OK
-		} else {
-			// Otherwise, not OK.
-			return false
-		}
-	}
-	return true
-}
->>>>>>> dbbdfdc8
+func SExpConstantToAir(symbol string) (AirExpr, error) { return StringToConstant(symbol) }
+func SExpColumnToAir(symbol string) (AirExpr, error)   { return StringToColumnAccess(symbol) }
+func SExpAddToAir(args []AirExpr) (AirExpr, error)     { return &AirAdd{args}, nil }
+func SExpSubToAir(args []AirExpr) (AirExpr, error)     { return &AirSub{args}, nil }
+func SExpMulToAir(args []AirExpr) (AirExpr, error)     { return &AirMul{args}, nil }
+func SExpShiftToAir(args []AirExpr) (AirExpr, error)   { return SliceToShiftAccess(args) }