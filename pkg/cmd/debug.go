--- conflicted
+++ resolved
@@ -221,12 +221,6 @@
 	return count
 }
 
-<<<<<<< HEAD
-func isTypeOf(obj any, prefix string) bool {
-	dyntype := reflect.TypeOf(obj)
-	// Check whether dynamic type matches prefix
-	return strings.HasPrefix(dyntype.String(), prefix)
-=======
 func columnCounter() schemaSummariser {
 	return schemaSummariser{
 		name: "Columns (all)",
@@ -239,7 +233,6 @@
 			return count
 		},
 	}
->>>>>>> dd86f821
 }
 
 func columnWidthSummariser(lowWidth uint, highWidth uint) schemaSummariser {
